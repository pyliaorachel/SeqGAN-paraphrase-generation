"""
Sample usage:
    word_emb = WordEmbeddings(50, 'path/to/pretrained/embeddings')
    loader = DataLoader('dataset/quora_duplicate_questions.tsv', word_emb)
    loader.load()

    num_samples = 10
    cond_samples, pos_samples, cond_lens, pos_lens, end_of_dataset = loader.sample(num_samples)
"""
import csv

import torch
import torch.nn as nn
import torch.nn.functional as F
import numpy as np
import pdb
import math
import nltk
import torch.nn.init as init

from . import helpers


class DataLoader:
<<<<<<< HEAD
    def __init__(self, filepath, word_emb, train_size=53000, test_size=30000, start_token_str='<S>', end_token_str='<E>', pad_token_str='<P>', gpu=False, light_ver=False, mode='train'):
=======
    def __init__(self, filepath, word_emb, train_size=53000, test_size=3000, end_token_str='<E>', pad_token_str='<P>', gpu=False, light_ver=False, mode='train'):
>>>>>>> 4f31a284
        self.filepath = filepath
        self.word_emb = word_emb
        self.gpu = gpu
        self.light_ver = light_ver # Smaller dataset
        self.start_token_str = start_token_str
        self.end_token_str = end_token_str
        self.pad_token_str = pad_token_str

        self.train_size = train_size if not light_ver else 1000
        self.test_size = test_size if not light_ver else 300
        self.total_samples = self.train_size + self.test_size
        self.mode = mode

        self.start_token = 2
        self.end_token = 1
        self.pad_token = 0
        self.cond_samples = None
        self.pos_samples = None
        self.cond_lens = None
        self.pos_lens = None
        self.word_to_int = None
        self.int_to_word = None
        self.vocab = None
        self.max_seq_len = 0

        self.fetcher = self.fetch()
        self.frozen = None 

    def load(self):
        """
        Load data from dataset. Stores input and target data (padded), word to index mapping, and vocabulary.
        Only keep data based on train/test mode. If mode is 'train', keep the first train_size samples;
        if mode is 'test', keep the test_size samples after the first train_size samples.
        However, all train_size + test_size samples need to be read in order to build the vocabulary information.
        """
        # Build vocab & mapping
        cond_samples = []
        pos_samples = []
        vocab = [self.start_token_str, self.end_token_str, self.pad_token_str]
        with open(self.filepath, 'r') as fin:
            fin.readline() # ignore header
            reader = csv.reader(fin, delimiter='\t')

            for row in reader:
                if len(cond_samples) >= self.total_samples:
                    break

                # columns: id, qid1, qid2, question1, question2, is_duplicate
                if row[-1] == '1': # positive examples
                    q1_str = row[3].lower()
                    q2_str = row[4].lower()
                    q1_tokens = nltk.word_tokenize(q1_str)
                    q2_tokens = nltk.word_tokenize(q2_str)

                    q1 = [self.start_token_str] + q1_tokens + [self.end_token_str]
                    q2 = [self.start_token_str] + q2_tokens + [self.end_token_str]
                    cond_samples.append(q1)
                    pos_samples.append(q2)
                    vocab += q1_tokens + q2_tokens

        self.vocab = sorted(list(set(vocab)))
        self.word_emb.create_emb_matrix(self.vocab)
        self.word_to_int, self.int_to_word = self.word_emb.word_to_int, self.word_emb.int_to_word

        # Keep only train/test set
        start, end = (0, self.train_size) if self.mode == 'train' else (self.train_size, self.train_size + self.test_size)

        # Map dataset
        self.cond_samples = [self.sent_to_ints(q) for q in cond_samples[start:end]]
        self.pos_samples = [self.sent_to_ints(q) for q in pos_samples[start:end]]

        # Map special tokens
        self.start_token = self.word_to_int[self.start_token_str]
        self.end_token = self.word_to_int[self.end_token_str]
        self.pad_token = self.word_to_int[self.pad_token_str]
        
        # Pad dataset, turn into np array
        self.cond_samples, self.cond_lens = helpers.pad_samples(self.cond_samples, self.pad_token)
        self.pos_samples, self.pos_lens = helpers.pad_samples(self.pos_samples, self.pad_token)
        self.max_seq_len = max(torch.max(self.cond_lens).item(), torch.max(self.pos_lens).item())

    def sample(self, num_samples, is_val=False, gpu=False):
        """
        Samples the dataset, returns num_samples samples of length max_seq_len, wrapped in variables.
        max_seq_len is the max length among all samples; samples shorter than max_seq_len are padded.
        cond_ids are the corresponding condition id for each positive sample.
        If is_val, freeze this sampled batch as validation set until release is called.

        Outputs: pos_samples, pos_lens, cond_ids, end_of_dataset
            - pos_samples: num_samples_fetched x seq_len
            - pos_lens: num_samples_fetched
            - cond_ids: num_samples_fetched
        """
        # Fetch next batch
        next(self.fetcher)
        pos_samples, pos_lens, cond_ids, end_of_dataset = self.fetcher.send(num_samples)

        # Freeze samples if is validation set
        if is_val:
            self.freeze(cond_ids[0], cond_ids[-1])

        # Put to GPU
        if gpu:
            pos_samples = pos_samples.cuda()
            pos_lens = pos_lens.cuda()

        # Trim
        pos_samples = helpers.trim_trailing_paddings(pos_samples, pos_lens)

        return pos_samples, pos_lens, cond_ids, end_of_dataset

    def fetch_cond_samples(self, cond_ids, gpu=False):
        """
        Return the batch of cond_samples with cond_ids.

        Inputs:
            - cond_ids: batch_size
        Outputs: cond_samples, cond_lens
            - cond_samples: batch_size x seq_len
            - cond_lens: batch_size
        """
        cond_samples, cond_lens = self.cond_samples[cond_ids], self.cond_lens[cond_ids]

        # Put to GPU
        if gpu:
            cond_samples = cond_samples.cuda()
            cond_lens = cond_lens.cuda()
        
        # Trim
        cond_samples = helpers.trim_trailing_paddings(cond_samples, cond_lens)

        return cond_samples, cond_lens

    def sent_to_ints(self, s):
        """
        Return index mappings for a sentence.
        """
        ints = []
        for w in s:
            # Skip if word not found in dict
            if w in self.word_to_int:
                ints += [self.word_to_int[w]]
        return ints

    def ints_to_sent(self, ints):
        """
        Return sentence given list of ints.
        """
        return ' '.join([self.int_to_word[i] for i in ints])

    def fetch(self):
        """
        Samples the dataset, returns num_samples raw samples, starting from the next of last fetched samples.

        Outputs: cond_samples[i:j], pos_samples[i:j], end_of_dataset
            - cond_samples[i:j]: num_samples_fetched x seq_len
            - pos_samples[i:j]: num_samples_fetched x seq_len
        """
        i = 0
        n = len(self.cond_samples)
        while i < n:
            num_samples = yield
            j = min(i + num_samples, n)
            sample_idx = list(range(i, j))
            
            # Check if overlap with frozen batch
            if self.frozen is not None:
                start, end = self.frozen
                if i < start and j > start:
                    remaining_after_end = num_samples - (start - i)
                    j = min(end + 1 + remaining_after_end, n)
                    sample_idx = list(range(i, start)) + list(range(end + 1, j))
                elif i >= start and i <= end:
                    j = min(end + 1 + num_samples, n)
                    sample_idx = list(range(end + 1, j))

            # Fetch
            yield (self.pos_samples[sample_idx], self.pos_lens[sample_idx], sample_idx, j == n)

            # Move pointer
            if j == n: # reset
                i = 0
                self.shuffle()
            else: # continue
                i = j

    def shuffle(self):
        """
        Shuffle all samples except frozen ones.
        """
        num_samples = self.pos_samples.shape[0]
        
        if self.frozen is not None:
            start, end = self.frozen
            perm = torch.cat([torch.randperm(start), \
                              torch.LongTensor(list(range(start, end + 1))), \
                              (torch.randperm(num_samples - end - 1) + end + 1)])
        else:
            perm = torch.randperm(num_samples)

        self.pos_samples = self.pos_samples[perm]
        self.pos_lens = self.pos_lens[perm]
        self.cond_samples = self.cond_samples[perm]
        self.cond_lens = self.cond_lens[perm]

    def freeze(self, start, end):
        """
        Freeze samples so that they won't be fetched. Used for splitting validation set from training set.
        Only one batch can be frozen at a time.
        """
        self.frozen = (start, end) 

    def release(self):
        """
        Unfreeze samples.
        """
        self.frozen = None
    
    def reset(self):
        self.fetcher = self.fetch()
        self.frozen = None
        self.shuffle()<|MERGE_RESOLUTION|>--- conflicted
+++ resolved
@@ -22,11 +22,7 @@
 
 
 class DataLoader:
-<<<<<<< HEAD
-    def __init__(self, filepath, word_emb, train_size=53000, test_size=30000, start_token_str='<S>', end_token_str='<E>', pad_token_str='<P>', gpu=False, light_ver=False, mode='train'):
-=======
-    def __init__(self, filepath, word_emb, train_size=53000, test_size=3000, end_token_str='<E>', pad_token_str='<P>', gpu=False, light_ver=False, mode='train'):
->>>>>>> 4f31a284
+    def __init__(self, filepath, word_emb, train_size=53000, test_size=3000, start_token_str='<S>', end_token_str='<E>', pad_token_str='<P>', gpu=False, light_ver=False, mode='train'):
         self.filepath = filepath
         self.word_emb = word_emb
         self.gpu = gpu
